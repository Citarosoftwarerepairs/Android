--- conflicted
+++ resolved
@@ -86,14 +86,8 @@
         <item name="feedbackEditTextHintColor">@color/grayish</item>
 
         <item name="privacyDashboardLogoLetterTextColor">@color/subtleGray</item>
-<<<<<<< HEAD
-
-        <item name="bottomBarIconColor">@color/grayish</item>
-        <item name="bottomBarIconColorDisabled">@color/midGray</item>
 
         <item name="fireIcon">@color/brickOrangeDark</item>
-=======
->>>>>>> 4eff766c
     </style>
 
     <style name="AppTheme.Dark" parent="AppTheme.BaseDark" />
@@ -167,15 +161,8 @@
         <item name="feedbackEditTextHintColor">@color/warmerGray</item>
 
         <item name="privacyDashboardLogoLetterTextColor">@color/whiteFour</item>
-<<<<<<< HEAD
-
-        <item name="bottomBarIconColor">@color/grayishBrown</item>
-        <item name="bottomBarIconColorDisabled">@color/pinkish_grey_two</item>
 
         <item name="fireIcon">@color/brickOrangeLight</item>
-
-=======
->>>>>>> 4eff766c
     </style>
 
     <style name="AppTheme.Light" parent="AppTheme.BaseLight">
