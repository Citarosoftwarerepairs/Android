--- conflicted
+++ resolved
@@ -98,7 +98,7 @@
         configureAutoComplete()
 
         if (savedInstanceState == null) {
-            consumeSharedTextExtra()
+            consumeSharedQuery()
         }
     }
 
@@ -156,19 +156,6 @@
                 }
             }
         })
-<<<<<<< HEAD
-
-        configureToolbar()
-        configureWebView()
-        configureOmnibarTextInput()
-        configureDummyViewTouchHandler()
-        configureAutoComplete()
-
-        if (savedInstanceState == null) {
-            consumeSharedQuery()
-        }
-=======
->>>>>>> 0a0bd95f
     }
 
     private fun configureAutoComplete() {
